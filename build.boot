(set-env!
  :source-paths #{"client/src"}
  :resource-paths #{"server/src" "server/test"
                    "server/grammar" "examples"}
  :dependencies '[
                  ; server
                  [org.clojure/clojure   "1.7.0"]
                  [org.clojure/tools.cli "0.3.1"]
                  [boot/core             "2.4.2"]
                  [boot/base             "2.4.2"]
                  [instaparse            "1.4.1"]
                  [adzerk/bootlaces      "0.1.12" :scope "test"]
                  [adzerk/boot-jar2bin   "1.0.0"  :scope "test"]
                  [adzerk/boot-test      "1.0.4"  :scope "test"]
                  [boot/core             "2.5.2"]
                  [boot/base             "2.5.2"]
                  [boot/aether           "2.5.2"]
                  [com.taoensso/timbre   "4.1.1"]
                  [clj-http              "2.0.0"]
                  [ring                  "1.4.0"]
                  [ring/ring-defaults    "0.1.5"]
                  [compojure             "1.4.0"]
                  [djy                   "0.1.4"]
                  [str-to-argv           "0.1.0"]
                  [overtone/at-at        "1.2.0"]
<<<<<<< HEAD
                  [midi.soundfont        "0.1.1"]
                  [jline                 "2.12.1"]

                  ; client
                  [com.beust/jcommander                 "1.48"]
                  [org.fusesource.jansi/jansi           "1.11"]
                  [org.apache.httpcomponents/httpclient "4.5.1"]
                  [net.jodah/recurrent                  "0.4.0"]
                  ])

(require '[adzerk.bootlaces :refer :all]
         '[adzerk.boot-test :refer :all]
         '[alda.util]
         '[alda.version])

; sets log level to TIMBRE_LEVEL (if set) or :warn
(alda.util/set-timbre-level!)
=======
                  [jline                 "2.12.1"]])

(require '[adzerk.bootlaces    :refer :all]
         '[adzerk.boot-jar2bin :refer :all]
         '[adzerk.boot-test    :refer :all]
         '[alda.version]
         '[alda.cli]
         '[alda.lisp           :refer :all]
         '[str-to-argv         :refer (split-args)])
>>>>>>> b42d78d5

; version number is stored in alda.version
(bootlaces! alda.version/-version-)

(task-options!
<<<<<<< HEAD
  pom    {:project 'alda
          :version alda.version/-version-
          :description "A music programming language for musicians"
          :url "https://github.com/alda-lang/alda"
          :scm {:url "https://github.com/alda-lang/alda"}
          :license {"name" "Eclipse Public License"
                    "url" "http://www.eclipse.org/legal/epl-v10.html"}}
  target {:dir #{"target"}}
  test   {:namespaces '#{
                         ; general tests
                         alda.parser.barlines-test
                         alda.parser.clj-exprs-test
                         alda.parser.event-sequences-test
                         alda.parser.comments-test
                         alda.parser.duration-test
                         alda.parser.events-test
                         alda.parser.octaves-test
                         alda.parser.repeats-test
                         alda.parser.score-test
                         alda.lisp.attributes-test
                         alda.lisp.cram-test
                         alda.lisp.chords-test
                         alda.lisp.duration-test
                         alda.lisp.global-attributes-test
                         alda.lisp.markers-test
                         alda.lisp.notes-test
                         alda.lisp.parts-test
                         alda.lisp.pitch-test
                         alda.lisp.score-test
                         alda.lisp.voices-test
                         alda.util-test

                         ; benchmarks / smoke tests
                         alda.parser.examples-test
                         }})
=======
  aot {:namespace '#{alda.cli}}
  pom {:project 'alda
       :version alda.version/-version-
       :description "A music programming language for musicians"
       :url "https://github.com/alda-lang/alda"
       :scm {:url "https://github.com/alda-lang/alda"}
       :license {"name" "Eclipse Public License"
                 "url" "http://www.eclipse.org/legal/epl-v10.html"}}
  jar {:main 'alda.cli}
  exe {:name      'alda
       :main      'alda.cli
       :version   alda.version/-version-
       :desc      "A music programming language for musicians"
       :copyright "2015 Dave Yarwood et al"}
  test {:namespaces '#{
                       ; general tests
                       alda.parser.barlines-test
                       alda.parser.clj-exprs-test
                       alda.parser.event-sequences-test
                       alda.parser.comments-test
                       alda.parser.duration-test
                       alda.parser.events-test
                       alda.parser.octaves-test
                       alda.parser.repeats-test
                       alda.parser.score-test
                       alda.lisp.attributes-test
                       alda.lisp.cram-test
                       alda.lisp.chords-test
                       alda.lisp.duration-test
                       alda.lisp.global-attributes-test
                       alda.lisp.markers-test
                       alda.lisp.notes-test
                       alda.lisp.parts-test
                       alda.lisp.pitch-test
                       alda.lisp.score-test
                       alda.lisp.voices-test
                       alda.util-test

                       ; benchmarks / smoke tests
                       alda.parser.examples-test
                       }})

(deftask package
  "Builds an uberjar."
  []
  (comp (aot) (pom) (uber) (jar)))

(deftask build
  "Builds an uberjar and executable binaries for Unix/Linux and Windows."
  [f file       PATH file "The path to an already-built uberjar."
   o output-dir PATH str  "The directory in which to places the binaries."]
  (if file
    (comp
      (bin :file file :output-dir output-dir)
      (exe :file file :output-dir output-dir))
    (comp
      (package)
      (bin :output-dir output-dir)
      (exe :output-dir output-dir))))

(deftask deploy
  "Builds uberjar, installs it to local Maven repo, and deploys it to Clojars."
  []
  (comp (package) (install) (push-release)))

(deftask alda
  "Run Alda CLI tasks.
>>>>>>> b42d78d5

(deftask build
  []
  (comp (javac)
        (pom)
        (uber)
        (jar :main 'alda.Client)
        (target)))
<|MERGE_RESOLUTION|>--- conflicted
+++ resolved
@@ -23,7 +23,6 @@
                   [djy                   "0.1.4"]
                   [str-to-argv           "0.1.0"]
                   [overtone/at-at        "1.2.0"]
-<<<<<<< HEAD
                   [midi.soundfont        "0.1.1"]
                   [jline                 "2.12.1"]
 
@@ -34,30 +33,19 @@
                   [net.jodah/recurrent                  "0.4.0"]
                   ])
 
-(require '[adzerk.bootlaces :refer :all]
-         '[adzerk.boot-test :refer :all]
+(require '[adzerk.bootlaces    :refer :all]
+         '[adzerk.boot-jar2bin :refer :all]
+         '[adzerk.boot-test    :refer :all]
          '[alda.util]
          '[alda.version])
 
 ; sets log level to TIMBRE_LEVEL (if set) or :warn
 (alda.util/set-timbre-level!)
-=======
-                  [jline                 "2.12.1"]])
-
-(require '[adzerk.bootlaces    :refer :all]
-         '[adzerk.boot-jar2bin :refer :all]
-         '[adzerk.boot-test    :refer :all]
-         '[alda.version]
-         '[alda.cli]
-         '[alda.lisp           :refer :all]
-         '[str-to-argv         :refer (split-args)])
->>>>>>> b42d78d5
 
 ; version number is stored in alda.version
 (bootlaces! alda.version/-version-)
 
 (task-options!
-<<<<<<< HEAD
   pom    {:project 'alda
           :version alda.version/-version-
           :description "A music programming language for musicians"
@@ -65,6 +53,12 @@
           :scm {:url "https://github.com/alda-lang/alda"}
           :license {"name" "Eclipse Public License"
                     "url" "http://www.eclipse.org/legal/epl-v10.html"}}
+  jar    {:main    'alda.Client}
+  exe    {:name    'alda
+          :main    'alda.Client
+          :version alda.version/-version-
+          :desc    "A music programming language for musicians"
+          :copyright "2015 Dave Yarwood et al"}
   target {:dir #{"target"}}
   test   {:namespaces '#{
                          ; general tests
@@ -93,53 +87,11 @@
                          ; benchmarks / smoke tests
                          alda.parser.examples-test
                          }})
-=======
-  aot {:namespace '#{alda.cli}}
-  pom {:project 'alda
-       :version alda.version/-version-
-       :description "A music programming language for musicians"
-       :url "https://github.com/alda-lang/alda"
-       :scm {:url "https://github.com/alda-lang/alda"}
-       :license {"name" "Eclipse Public License"
-                 "url" "http://www.eclipse.org/legal/epl-v10.html"}}
-  jar {:main 'alda.cli}
-  exe {:name      'alda
-       :main      'alda.cli
-       :version   alda.version/-version-
-       :desc      "A music programming language for musicians"
-       :copyright "2015 Dave Yarwood et al"}
-  test {:namespaces '#{
-                       ; general tests
-                       alda.parser.barlines-test
-                       alda.parser.clj-exprs-test
-                       alda.parser.event-sequences-test
-                       alda.parser.comments-test
-                       alda.parser.duration-test
-                       alda.parser.events-test
-                       alda.parser.octaves-test
-                       alda.parser.repeats-test
-                       alda.parser.score-test
-                       alda.lisp.attributes-test
-                       alda.lisp.cram-test
-                       alda.lisp.chords-test
-                       alda.lisp.duration-test
-                       alda.lisp.global-attributes-test
-                       alda.lisp.markers-test
-                       alda.lisp.notes-test
-                       alda.lisp.parts-test
-                       alda.lisp.pitch-test
-                       alda.lisp.score-test
-                       alda.lisp.voices-test
-                       alda.util-test
-
-                       ; benchmarks / smoke tests
-                       alda.parser.examples-test
-                       }})
 
 (deftask package
   "Builds an uberjar."
   []
-  (comp (aot) (pom) (uber) (jar)))
+  (comp (javac) (pom) (uber) (jar) (target)))
 
 (deftask build
   "Builds an uberjar and executable binaries for Unix/Linux and Windows."
@@ -148,25 +100,15 @@
   (if file
     (comp
       (bin :file file :output-dir output-dir)
-      (exe :file file :output-dir output-dir))
+      (exe :file file :output-dir output-dir)
+      (target))
     (comp
       (package)
       (bin :output-dir output-dir)
-      (exe :output-dir output-dir))))
+      (exe :output-dir output-dir)
+      (target))))
 
 (deftask deploy
   "Builds uberjar, installs it to local Maven repo, and deploys it to Clojars."
   []
   (comp (package) (install) (push-release)))
-
-(deftask alda
-  "Run Alda CLI tasks.
->>>>>>> b42d78d5
-
-(deftask build
-  []
-  (comp (javac)
-        (pom)
-        (uber)
-        (jar :main 'alda.Client)
-        (target)))
